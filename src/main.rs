#![deny(clippy::all)]
// A lot of loader functions etc, suppresses some warning noise
#![allow(dead_code)]

use rand::prelude::*;

use image::ImageResult;

use nalgebra::Vector3;

use chrono::Utc;
use humantime::format_duration;
<<<<<<< HEAD
use std::{error::Error, time::Instant};
=======
use std::time::Instant;
>>>>>>> 11e54368

use clap::Clap;

mod hitable;
mod objects;
mod ray;
use ray::Ray;
mod camera;
mod color;
mod colorize;
mod draw;
mod materials;
mod scenes;
use draw::{draw, draw_window};
mod perlin;
mod textures;

// Handy aliases for internal use
type Float = f32;
pub const PI: Float = std::f32::consts::PI as Float;
type Vec3 = Vector3<Float>;
const SHADOW_EPSILON: Float = 0.001;
const RECT_EPSILON: Float = 0.0001;
const CONSTANT_MEDIUM_EPSILON: Float = 0.0001;

// Configure CLI parameters
#[derive(Clap)]
#[clap(version = "0.1.0", author = "Walther")]
struct Opts {
    /// Width of the image in pixels
    #[clap(short, long, default_value = "1024")]
    width: u32,
    /// Height of the image in pixels
    #[clap(short, long, default_value = "1024")]
    height: u32,
    /// Number of samples to generate per each pixel
    #[clap(short, long, default_value = "100")]
    samples: u32,
    /// Maximum evaluated bounce depth for each ray
    #[clap(short, long, default_value = "100")]
    max_depth: u32,
    /// Gamma correction value
    #[clap(short, long, default_value = "2.0")]
    gamma: Float,
    /// Optional GUI with iterative rendering
    #[clap(long)]
    gui: bool,
}

fn main() -> Result<(), Box<dyn Error>> {
    let opts: Opts = Opts::parse();

    println!("clovers 🍀    ray tracing in rust 🦀");
    println!("width:        {}", opts.width);
    println!("height:       {}", opts.height);
    println!("samples:      {}", opts.samples);
    println!("max depth:    {}", opts.max_depth);
    let rays: u64 =
        opts.width as u64 * opts.height as u64 * opts.samples as u64 * opts.max_depth as u64;
    println!("approx. rays: {}", rays);
    println!(""); // Empty line before progress bar

    if opts.gui {
        let _result = draw_window(opts.width, opts.height, opts.samples);
        return Ok(());
    }

    // png writing version
    let start = Instant::now();
    let img = draw(
        opts.width,
        opts.height,
        opts.samples,
        opts.max_depth,
        opts.gamma,
    )?; // Note: live progress bar printed within draw
    let duration = Instant::now() - start;

    println!(""); // Empty line after progress bar
    println!("finished render in {}", format_duration(duration));

    // Timestamp & write
    let timestamp = Utc::now().timestamp();
    println!("output saved: renders/{}.png", timestamp);
    img.save(format!("renders/{}.png", timestamp))?;
    Ok(())
}<|MERGE_RESOLUTION|>--- conflicted
+++ resolved
@@ -10,11 +10,8 @@
 
 use chrono::Utc;
 use humantime::format_duration;
-<<<<<<< HEAD
+
 use std::{error::Error, time::Instant};
-=======
-use std::time::Instant;
->>>>>>> 11e54368
 
 use clap::Clap;
 
